import { UORObject } from '../core/uor-core';
import { GitHubClient } from '../github/github-client';
import { UORDBManager } from '../github/uordb-manager';
<<<<<<< HEAD
import { StorageProvider, StorageProviderConfig } from '../storage/storage-provider';
import { GitHubStorageProvider } from '../storage/github-provider';
import { IPFSStorageProvider } from '../storage/ipfs-provider';
=======
import PubSubManager from '../pubsub/pubsub-manager';
import { EventBase, EventPriority, Channel, ChannelVisibility, ChannelSubscription } from '../pubsub/event-types';
import { EventObject } from '../pubsub/event';
import { ChannelObject } from '../pubsub/channel';
import { ChannelSubscriptionObject } from '../pubsub/subscription';
import MessageManager from '../messaging/message-manager';
import { MessageBase, MessageThread, MessageSubscription, MessageStatus, MessagePriority } from '../messaging/message-types';
import { MessageObject } from '../messaging/message';
import { ThreadObject } from '../messaging/thread';
import { SubscriptionObject } from '../messaging/subscription';
import ContentManager from '../content/content-manager';
import { ContentType, ContentBase, ConceptContent, ResourceContent, TopicContent, PredicateContent, MediaContent } from '../content/content-types';
import { ConceptObject } from '../content/concept';
import { ResourceObject } from '../content/resource';
import { TopicObject } from '../content/topic';
import { PredicateObject } from '../content/predicate';
import { MediaObject } from '../content/media';
import { IdentityManager, IdentityObject } from '../identity/identity-manager';
import { ProfileManager, ProfileImageArtifact } from '../identity/profile-manager';
import { ProfileInfo, CustomProfileField, PublicIdentityView } from '../identity/identity-types';
>>>>>>> fb8111fa

interface StoredUORObject {
  type: string;
  data: any;
  reference: string;
}

<<<<<<< HEAD
/**
 * Storage configuration for the MCP server
 */
interface StorageConfig {
  preferredProvider: 'github' | 'ipfs';
  ipfsConfig?: StorageProviderConfig;
  githubConfig?: StorageProviderConfig;
}

// Client-side compatible MCP server implementation
=======
>>>>>>> fb8111fa
export class MCPServer {
  private static instance: MCPServer;
  private uordbManager: UORDBManager | null = null;
  private currentUser: { username: string, token: string } | null = null;
<<<<<<< HEAD
  private githubProvider: GitHubStorageProvider | null = null;
  private ipfsProvider: IPFSStorageProvider | null = null;
  private preferredProvider: 'github' | 'ipfs' = 'github';
=======
  private pubSubManager: typeof PubSubManager;
  private messageManager: typeof MessageManager;
  private contentManager: typeof ContentManager;
  private identityManager: IdentityManager;
  private profileManager: ProfileManager;
>>>>>>> fb8111fa

  private constructor() {
    // Initialize all managers
    this.pubSubManager = PubSubManager;
    this.messageManager = MessageManager;
    this.contentManager = ContentManager;
    this.identityManager = IdentityManager.getInstance();
    this.profileManager = ProfileManager.getInstance();
  }

  public static getInstance(): MCPServer {
    if (!MCPServer.instance) {
      MCPServer.instance = new MCPServer();
    }
    return MCPServer.instance;
  }

  public setAuthentication(username: string, token: string): void {
    this.currentUser = { username, token };
    
    const githubClient = new GitHubClient({ token });
    this.uordbManager = new UORDBManager(githubClient);
    
    // Initialize GitHub storage provider
    this.githubProvider = new GitHubStorageProvider();
    this.githubProvider.initialize({
      type: 'github',
      authentication: {
        type: 'token',
        credentials: { token }
      }
    });
    
    // Initialize IPFS provider if configured
    this.initializeIPFSProvider();
  }
  
  /**
   * Configure storage providers
   * @param config Storage configuration
   */
  public configureStorage(config: StorageConfig): void {
    this.preferredProvider = config.preferredProvider;
    
    if (config.ipfsConfig && this.currentUser) {
      this.initializeIPFSProvider(config.ipfsConfig);
    }
  }
  
  /**
   * Initialize IPFS provider with optional configuration
   * @param config IPFS provider configuration
   */
  private async initializeIPFSProvider(config?: StorageProviderConfig): Promise<void> {
    if (!this.currentUser) {
      return;
    }
    
    try {
      this.ipfsProvider = new IPFSStorageProvider();
      
      const ipfsConfig = config || {
        type: 'ipfs',
        endpoint: 'https://ipfs.infura.io:5001',
        options: {
          timeout: 10000
        }
      };
      
      await this.ipfsProvider.initialize(ipfsConfig);
      
      // Check if IPFS is available
      const available = await this.ipfsProvider.isAvailable();
      if (!available) {
        console.warn('IPFS provider is not available. Falling back to GitHub provider.');
        this.preferredProvider = 'github';
      }
    } catch (error) {
      console.error('Failed to initialize IPFS provider:', error);
      this.ipfsProvider = null;
      this.preferredProvider = 'github';
    }
  }

  public clearAuthentication(): void {
    this.currentUser = null;
    this.uordbManager = null;
    this.githubProvider = null;
    this.ipfsProvider = null;
    this.preferredProvider = 'github';
  }

  public isAuthenticated(): boolean {
    return this.currentUser !== null;
  }

  public getCurrentUsername(): string | null {
    return this.currentUser?.username || null;
  }

  public async initializeRepository(): Promise<void> {
    if (!this.uordbManager || !this.currentUser) {
      throw new Error('Not authenticated');
    }

    await this.uordbManager.initialize(this.currentUser.username);
  }

  public async getRepositoryStatus(): Promise<any> {
    if (!this.uordbManager || !this.currentUser) {
      throw new Error('Not authenticated');
    }

    try {
      return await this.uordbManager.getRepositoryStatus(this.currentUser.username);
    } catch (error) {
      const exists = await this.checkRepositoryExists();
      if (!exists) {
        throw new Error('Repository does not exist. Please initialize it first.');
      }
      throw error;
    }
  }
  
  /**
   * Check if the repository exists for the current user
   * @returns Whether repository exists
   */
  public async checkRepositoryExists(): Promise<boolean> {
    if (!this.uordbManager || !this.currentUser) {
      throw new Error('Not authenticated');
    }
    
    try {
      const accessStatus = await (this.uordbManager as any).repositoryService.checkRepositoryAccess(
        this.currentUser.username
      );
      return accessStatus.exists;
    } catch (error) {
      console.error('Error checking repository existence:', error);
      return false;
    }
  }

  public async handleRequest(method: string, params: any): Promise<any> {
    switch (method) {
      case 'uor.resolve':
        return this.resolveUOR(params.reference);
      case 'uor.create':
        return this.createUOR(params.type, params.data);
      case 'uor.update':
        return this.updateUOR(params.reference, params.data);
      case 'uor.delete':
        return this.deleteUOR(params.reference);
      case 'uordb.list':
        return this.listUORObjects(params.type);
      case 'uordb.search':
        return this.searchUORObjects(params.query);
      case 'uordb.status':
        return this.getRepositoryStatus();
      case 'uordb.initialize':
        return this.initializeRepository();
<<<<<<< HEAD
      case 'storage.configure':
        return this.configureStorage(params.config);
      case 'storage.getPreferred':
        return { provider: this.preferredProvider };
=======
      case 'pubsub.createEvent':
        return this.createEvent(params.data, params.id);
      case 'pubsub.createChannel':
        return this.createChannel(params.data, params.id);
      case 'pubsub.createSubscription':
        return this.createChannelSubscription(params.data, params.id);
      case 'pubsub.updateEvent':
        return this.updateEvent(params.reference, params.data);
      case 'pubsub.updateChannel':
        return this.updateChannel(params.reference, params.data);
      case 'pubsub.updateSubscription':
        return this.updateSubscription(params.reference, params.data);
      case 'pubsub.publishEvent':
        return this.publishEvent(params.eventReference, params.channelReference);
      case 'pubsub.propagateEvent':
        return this.propagateEvent(params.eventReference, params.targetNamespaces);
      case 'messaging.createMessage':
        return this.createMessage(params.data, params.id);
      case 'messaging.createThread':
        return this.createThread(params.data, params.id);
      case 'messaging.createSubscription':
        return this.createSubscription(params.data, params.id);
      case 'messaging.updateMessage':
        return this.updateMessage(params.reference, params.data);
      case 'messaging.updateThread':
        return this.updateThread(params.reference, params.data);
      case 'messaging.updateSubscription':
        return this.updateMessageSubscription(params.reference, params.data);
      case 'messaging.setMessageStatus':
        return this.setMessageStatus(params.reference, params.status);
      case 'messaging.publishMessage':
        return this.publishMessage(params.reference);
      case 'messaging.addMessageToThread':
        return this.addMessageToThread(params.threadReference, params.messageReference);
      case 'content.createConcept':
        return this.createConcept(params.data, params.id);
      case 'content.createResource':
        return this.createResource(params.data, params.id);
      case 'content.createTopic':
        return this.createTopic(params.data, params.id);
      case 'content.createPredicate':
        return this.createPredicate(params.data, params.id);
      case 'content.createMedia':
        return this.createMedia(params.data, params.id);
      case 'content.update':
        return this.updateContent(params.reference, params.data);
      case 'content.addTag':
        return this.addContentTag(params.reference, params.tag);
      case 'content.removeTag':
        return this.removeContentTag(params.reference, params.tag);
      case 'content.addMediaContent':
        return this.addMediaContent(params.reference, params.content);
      case 'identity.create':
        return this.createIdentity();
      case 'identity.get':
        return this.getIdentity();
      case 'identity.update':
        return this.updateIdentity(params.profile);
      case 'identity.addCustomField':
        return this.addCustomField(params.field);
      case 'identity.removeCustomField':
        return this.removeCustomField(params.key);
      case 'identity.verify':
        return this.verifyIdentity();
      case 'identity.setProfileImage':
        return this.setProfileImage(params.imageData, params.mimeType);
>>>>>>> fb8111fa
      case 'setAuthentication':
        this.setAuthentication(params.username, params.token);
        return true;
      case 'clearAuthentication':
        this.clearAuthentication();
        return true;
      default:
        throw new Error(`Unknown method: ${method}`);
    }
  }

  private async resolveUOR(reference: string): Promise<StoredUORObject | null> {
<<<<<<< HEAD
    if (!this.currentUser) {
      // Fallback to local storage for offline mode
      return this.resolveFromLocalStorage(reference);
    }
    
    // Extract type and ID from the reference
    const parts = reference.split('/');
    const type = parts[2]; // Assuming format uor://type/id
    const id = parts.slice(3).join('/');
    
    // Try to resolve using the preferred provider
    if (this.preferredProvider === 'ipfs' && this.ipfsProvider) {
      try {
        const object = await this.ipfsProvider.getObject(this.currentUser.username, type, id);
        
        if (object) {
          return {
            type: object.type,
            data: object,
            reference: reference
          };
        }
      } catch (error) {
        console.warn(`IPFS provider failed to resolve ${reference}, falling back to GitHub:`, error);
        // Fall back to GitHub provider
      }
    }
    
    if (this.githubProvider) {
      try {
        const object = await this.githubProvider.getObject(this.currentUser.username, type, id);
        
        if (object) {
          return {
            type: object.type,
            data: object,
            reference: reference
          };
        }
      } catch (error) {
        console.error(`GitHub provider failed to resolve ${reference}:`, error);
      }
    }
    
    // Fallback to UORDBManager for backward compatibility
    if (this.uordbManager) {
=======
    if (this.uordbManager && this.currentUser) {
      const parts = reference.split('/');
      const type = parts[2]; // Assuming format uor://type/id
      const id = parts.slice(3).join('/');
      
>>>>>>> fb8111fa
      const object = await this.uordbManager.getObject(this.currentUser.username, type, id);
      
      if (object) {
        return {
          type: object.type,
          data: object,
          reference: reference
        };
      }
    }
    
<<<<<<< HEAD
    // Fallback to local storage as last resort
    return this.resolveFromLocalStorage(reference);
  }
  
  /**
   * Resolve UOR from local storage
   * @param reference UOR reference
   */
  private resolveFromLocalStorage(reference: string): StoredUORObject | null {
=======
>>>>>>> fb8111fa
    const storedData = localStorage.getItem(`uor:${reference}`);
    
    if (!storedData) {
      return null;
    }

    try {
      return JSON.parse(storedData) as StoredUORObject;
    } catch (error) {
      console.error('Error parsing stored UOR:', error);
      return null;
    }
  }

  private async createUOR(type: string, data: any): Promise<string> {
    const reference = `uor://${type}/${Date.now()}-${Math.random().toString(36).substring(2, 9)}`;
    
    const uorObject = {
      id: reference,
      type: type,
      ...data
    };
    
<<<<<<< HEAD
    if (!this.currentUser) {
      // Fallback to localStorage for offline mode
=======
    if (this.uordbManager && this.currentUser) {
      await this.uordbManager.storeObject(this.currentUser.username, uorObject);
    } else {
>>>>>>> fb8111fa
      localStorage.setItem(`uor:${reference}`, JSON.stringify({
        type,
        data: uorObject,
        reference
      }));
      return reference;
    }
    
    // Store using the preferred provider
    let stored = false;
    
    if (this.preferredProvider === 'ipfs' && this.ipfsProvider) {
      try {
        const result = await this.ipfsProvider.storeObject(this.currentUser.username, uorObject);
        stored = result.success;
        
        if (!stored) {
          console.warn(`IPFS provider failed to store ${reference}, falling back to GitHub:`, result.error);
        }
      } catch (error) {
        console.warn(`IPFS provider failed to store ${reference}, falling back to GitHub:`, error);
      }
    }
    
    if (!stored && this.githubProvider) {
      try {
        const result = await this.githubProvider.storeObject(this.currentUser.username, uorObject);
        stored = result.success;
        
        if (!stored) {
          console.error(`GitHub provider failed to store ${reference}:`, result.error);
        }
      } catch (error) {
        console.error(`GitHub provider failed to store ${reference}:`, error);
      }
    }
    
    // Fallback to UORDBManager for backward compatibility
    if (!stored && this.uordbManager) {
      await this.uordbManager.storeObject(this.currentUser.username, uorObject);
    }

    return reference;
  }

  private async updateUOR(reference: string, data: any): Promise<boolean> {
<<<<<<< HEAD
    if (!this.currentUser) {
      // Fallback to localStorage for offline mode
      return this.updateInLocalStorage(reference, data);
    }
    
    // Extract type and ID from the reference
    const parts = reference.split('/');
    const type = parts[2]; // Assuming format uor://type/id
    const id = parts.slice(3).join('/');
    
    // Get existing object using resolveUOR (which already handles provider fallback)
    const existingObject = await this.resolveUOR(reference);
    
    if (!existingObject) {
      return false;
    }
    
    // Update the object
    const updatedObject = {
      ...existingObject.data,
      ...data,
      id: reference,
      type: type
    };
    
    // Update using the preferred provider
    let updated = false;
    
    if (this.preferredProvider === 'ipfs' && this.ipfsProvider) {
      try {
        const result = await this.ipfsProvider.storeObject(this.currentUser.username, updatedObject);
        updated = result.success;
=======
    if (this.uordbManager && this.currentUser) {
      const parts = reference.split('/');
      const type = parts[2]; // Assuming format uor://type/id
      const id = parts.slice(3).join('/');
      
      const existingObject = await this.uordbManager.getObject(this.currentUser.username, type, id);
      
      if (existingObject) {
        const updatedObject = {
          ...existingObject,
          ...data,
          id: reference,
          type: type
        };
>>>>>>> fb8111fa
        
        if (!updated) {
          console.warn(`IPFS provider failed to update ${reference}, falling back to GitHub:`, result.error);
        }
      } catch (error) {
        console.warn(`IPFS provider failed to update ${reference}, falling back to GitHub:`, error);
      }
    }
    
    if (!updated && this.githubProvider) {
      try {
        const result = await this.githubProvider.storeObject(this.currentUser.username, updatedObject);
        updated = result.success;
        
        if (!updated) {
          console.error(`GitHub provider failed to update ${reference}:`, result.error);
        }
      } catch (error) {
        console.error(`GitHub provider failed to update ${reference}:`, error);
      }
    }
    
<<<<<<< HEAD
    // Fallback to UORDBManager for backward compatibility
    if (!updated && this.uordbManager) {
      await this.uordbManager.storeObject(this.currentUser.username, updatedObject);
      updated = true;
    }
    
    return updated;
  }
  
  /**
   * Update UOR in local storage
   * @param reference UOR reference
   * @param data Updated data
   */
  private updateInLocalStorage(reference: string, data: any): boolean {
=======
>>>>>>> fb8111fa
    const existingData = localStorage.getItem(`uor:${reference}`);
    
    if (!existingData) {
      return false;
    }

    try {
      const uorObject = JSON.parse(existingData) as StoredUORObject;
      uorObject.data = { ...uorObject.data, ...data };
      
      localStorage.setItem(`uor:${reference}`, JSON.stringify(uorObject));
      return true;
    } catch (error) {
      console.error('Error updating UOR in localStorage:', error);
      return false;
    }
  }

  private async deleteUOR(reference: string): Promise<boolean> {
<<<<<<< HEAD
    if (!this.currentUser) {
      // Fallback to localStorage for offline mode
      return this.deleteFromLocalStorage(reference);
    }
    
    // Extract type and ID from the reference
    const parts = reference.split('/');
    const type = parts[2]; // Assuming format uor://type/id
    const id = parts.slice(3).join('/');
    
    // Delete using the preferred provider
    let deleted = false;
    
    if (this.preferredProvider === 'ipfs' && this.ipfsProvider) {
      try {
        const result = await this.ipfsProvider.deleteObject(this.currentUser.username, type, id);
        deleted = result.success;
        
        if (!deleted) {
          console.warn(`IPFS provider failed to delete ${reference}, falling back to GitHub:`, result.error);
        }
      } catch (error) {
        console.warn(`IPFS provider failed to delete ${reference}, falling back to GitHub:`, error);
      }
    }
    
    if (!deleted && this.githubProvider) {
      try {
        const result = await this.githubProvider.deleteObject(this.currentUser.username, type, id);
        deleted = result.success;
        
        if (!deleted) {
          console.error(`GitHub provider failed to delete ${reference}:`, result.error);
        }
      } catch (error) {
        console.error(`GitHub provider failed to delete ${reference}:`, error);
      }
    }
    
    // Fallback to UORDBManager for backward compatibility
    if (!deleted && this.uordbManager) {
=======
    if (this.uordbManager && this.currentUser) {
      const parts = reference.split('/');
      const type = parts[2]; // Assuming format uor://type/id
      const id = parts.slice(3).join('/');
      
>>>>>>> fb8111fa
      try {
        await this.uordbManager.deleteObject(this.currentUser.username, type, id);
        deleted = true;
      } catch (error) {
<<<<<<< HEAD
        console.error(`UORDBManager failed to delete ${reference}:`, error);
      }
    }
    
    this.deleteFromLocalStorage(reference);
    
    return deleted;
  }
  
  /**
   * Delete UOR from local storage
   * @param reference UOR reference
   */
  private deleteFromLocalStorage(reference: string): boolean {
=======
        console.error('Error deleting UOR from GitHub:', error);
      }
    }
    
>>>>>>> fb8111fa
    const existingData = localStorage.getItem(`uor:${reference}`);
    
    if (!existingData) {
      return false;
    }

    localStorage.removeItem(`uor:${reference}`);
    return true;
  }

  private async listUORObjects(type: string): Promise<any[]> {
    if (!this.currentUser) {
      throw new Error('Not authenticated');
    }
    
    // List objects using the preferred provider
    if (this.preferredProvider === 'ipfs' && this.ipfsProvider) {
      try {
        const objects = await this.ipfsProvider.listObjects(this.currentUser.username, type);
        if (objects && objects.length > 0) {
          return objects;
        }
      } catch (error) {
        console.warn(`IPFS provider failed to list objects of type ${type}, falling back to GitHub:`, error);
      }
    }
    
    if (this.githubProvider) {
      try {
        const objects = await this.githubProvider.listObjects(this.currentUser.username, type);
        if (objects && objects.length > 0) {
          return objects;
        }
      } catch (error) {
        console.error(`GitHub provider failed to list objects of type ${type}:`, error);
      }
    }
    
    // Fallback to UORDBManager for backward compatibility
    if (this.uordbManager) {
      return await this.uordbManager.listObjects(this.currentUser.username, type);
    }
    
    return [];
  }

  private async searchUORObjects(query: string): Promise<any[]> {
    if (!this.currentUser) {
      throw new Error('Not authenticated');
    }
    
    // Future enhancement: implement search in storage providers
    if (this.uordbManager) {
      return await this.uordbManager.searchObjects(this.currentUser.username, query);
    }
    
    return [];
  }

  /**
   * Creates a new event
   * @param id Unique event ID (optional, generated if not provided)
   * @param data Event data
   * @returns The UOR reference to the created event
   */
  private async createEvent(data: Partial<EventBase>, id?: string): Promise<string> {
    if (!this.uordbManager || !this.currentUser) {
      throw new Error('Not authenticated');
    }
    
    // Generate ID if not provided
    const eventId = id || `${Date.now()}-${Math.random().toString(36).substring(2, 9)}`;
    
    if (!data.publisher) {
      data.publisher = `uor://identity/${this.currentUser.username}`;
    }
    
    // Create event object
    const event = this.pubSubManager.createEvent(eventId, data);
    
    // Store in repository
    await this.uordbManager.storeObject(this.currentUser.username, event);
    
    return `uor://event/${eventId}`;
  }
  
  /**
   * Creates a new channel
   * @param id Unique channel ID (optional, generated if not provided)
   * @param data Channel data
   * @returns The UOR reference to the created channel
   */
  private async createChannel(data: Partial<Channel>, id?: string): Promise<string> {
    if (!this.uordbManager || !this.currentUser) {
      throw new Error('Not authenticated');
    }
    
    // Generate ID if not provided
    const channelId = id || `${Date.now()}-${Math.random().toString(36).substring(2, 9)}`;
    
    if (!data.createdBy) {
      data.createdBy = `uor://identity/${this.currentUser.username}`;
    }
    
    if (!data.namespace) {
      data.namespace = this.currentUser.username;
    }
    
    // Create channel object
    const channel = this.pubSubManager.createChannel(channelId, data);
    
    // Store in repository
    await this.uordbManager.storeObject(this.currentUser.username, channel);
    
    return `uor://channel/${channelId}`;
  }
  
  /**
   * Creates a new subscription
   * @param id Unique subscription ID (optional, generated if not provided)
   * @param data Subscription data
   * @returns The UOR reference to the created subscription
   */
  private async createChannelSubscription(data: Partial<ChannelSubscription>, id?: string): Promise<string> {
    if (!this.uordbManager || !this.currentUser) {
      throw new Error('Not authenticated');
    }
    
    // Generate ID if not provided
    const subscriptionId = id || `${Date.now()}-${Math.random().toString(36).substring(2, 9)}`;
    
    if (!data.subscriber) {
      data.subscriber = `uor://identity/${this.currentUser.username}`;
    }
    
    // Create subscription object
    const subscription = this.pubSubManager.createSubscription(subscriptionId, data);
    
    // Store in repository
    await this.uordbManager.storeObject(this.currentUser.username, subscription);
    
    return `uor://subscription/${subscriptionId}`;
  }
  
  /**
   * Updates an existing event
   * @param reference UOR reference to the event
   * @param data Updated event data
   * @returns Whether the update was successful
   */
  private async updateEvent(reference: string, data: Partial<EventBase>): Promise<boolean> {
    if (!this.uordbManager || !this.currentUser) {
      throw new Error('Not authenticated');
    }
    
    // Extract ID from the reference
    const parts = reference.split('/');
    const type = parts[2]; // Assuming format uor://type/id
    const id = parts.slice(3).join('/');
    
    if (type !== 'event') {
      throw new Error(`Not an event object: ${reference}`);
    }
    
    // Get existing object
    const existingObject = await this.uordbManager.getObject(this.currentUser.username, type, id);
    
    if (!existingObject) {
      throw new Error(`Event not found: ${reference}`);
    }
    
    // Update the event
    const updatedObject = this.pubSubManager.updateEvent(existingObject as EventObject, data);
    
    // Store in repository
    await this.uordbManager.storeObject(this.currentUser.username, updatedObject);
    
    return true;
  }
  
  /**
   * Updates an existing channel
   * @param reference UOR reference to the channel
   * @param data Updated channel data
   * @returns Whether the update was successful
   */
  private async updateChannel(reference: string, data: Partial<Channel>): Promise<boolean> {
    if (!this.uordbManager || !this.currentUser) {
      throw new Error('Not authenticated');
    }
    
    // Extract ID from the reference
    const parts = reference.split('/');
    const type = parts[2]; // Assuming format uor://type/id
    const id = parts.slice(3).join('/');
    
    if (type !== 'channel') {
      throw new Error(`Not a channel object: ${reference}`);
    }
    
    // Get existing object
    const existingObject = await this.uordbManager.getObject(this.currentUser.username, type, id);
    
    if (!existingObject) {
      throw new Error(`Channel not found: ${reference}`);
    }
    
    // Update the channel
    const updatedObject = this.pubSubManager.updateChannel(existingObject as ChannelObject, data);
    
    // Store in repository
    await this.uordbManager.storeObject(this.currentUser.username, updatedObject);
    
    return true;
  }
  
  /**
   * Updates an existing subscription
   * @param reference UOR reference to the subscription
   * @param data Updated subscription data
   * @returns Whether the update was successful
   */
  private async updateSubscription(reference: string, data: Partial<ChannelSubscription>): Promise<boolean> {
    if (!this.uordbManager || !this.currentUser) {
      throw new Error('Not authenticated');
    }
    
    // Extract ID from the reference
    const parts = reference.split('/');
    const type = parts[2]; // Assuming format uor://type/id
    const id = parts.slice(3).join('/');
    
    if (type !== 'subscription') {
      throw new Error(`Not a subscription object: ${reference}`);
    }
    
    // Get existing object
    const existingObject = await this.uordbManager.getObject(this.currentUser.username, type, id);
    
    if (!existingObject) {
      throw new Error(`Subscription not found: ${reference}`);
    }
    
    // Update the subscription
    const updatedObject = this.pubSubManager.updateSubscription(existingObject as ChannelSubscriptionObject, data);
    
    // Store in repository
    await this.uordbManager.storeObject(this.currentUser.username, updatedObject);
    
    return true;
  }
  
  /**
   * Publishes an event to a channel
   * @param eventReference UOR reference to the event
   * @param channelReference UOR reference to the channel
   * @returns Whether the publication was successful
   */
  private async publishEvent(eventReference: string, channelReference: string): Promise<boolean> {
    if (!this.uordbManager || !this.currentUser) {
      throw new Error('Not authenticated');
    }
    
    // Extract event ID from the reference
    const eventParts = eventReference.split('/');
    const eventType = eventParts[2]; // Assuming format uor://type/id
    const eventId = eventParts.slice(3).join('/');
    
    if (eventType !== 'event') {
      throw new Error(`Not an event object: ${eventReference}`);
    }
    
    // Extract channel ID from the reference
    const channelParts = channelReference.split('/');
    const channelType = channelParts[2]; // Assuming format uor://type/id
    const channelId = channelParts.slice(3).join('/');
    
    if (channelType !== 'channel') {
      throw new Error(`Not a channel object: ${channelReference}`);
    }
    
    // Get existing event
    const existingEvent = await this.uordbManager.getObject(this.currentUser.username, eventType, eventId);
    
    if (!existingEvent) {
      throw new Error(`Event not found: ${eventReference}`);
    }
    
    // Get existing channel
    const existingChannel = await this.uordbManager.getObject(this.currentUser.username, channelType, channelId);
    
    if (!existingChannel) {
      throw new Error(`Channel not found: ${channelReference}`);
    }
    
    const subscriptions = await this.uordbManager.listObjects(this.currentUser.username, 'subscription');
    const channelSubscriptions = subscriptions
      .filter(sub => sub.type === 'channel-subscription')
      .map(sub => new ChannelSubscriptionObject(sub.id, sub.data));
    
    const matchingSubscribers = this.pubSubManager.getMatchingSubscribers(
      existingChannel as ChannelObject,
      channelSubscriptions
    );
    
    await this.pubSubManager.publishEvent(
      existingEvent as EventObject,
      existingChannel as ChannelObject,
      matchingSubscribers
    );
    
    return true;
  }
  
  /**
   * Propagates an event across namespaces
   * @param eventReference UOR reference to the event
   * @param targetNamespaces Target namespaces to propagate to
   * @returns Whether the propagation was successful
   */
  private async propagateEvent(eventReference: string, targetNamespaces: string[]): Promise<boolean> {
    if (!this.uordbManager || !this.currentUser) {
      throw new Error('Not authenticated');
    }
    
    // Extract event ID from the reference
    const eventParts = eventReference.split('/');
    const eventType = eventParts[2]; // Assuming format uor://type/id
    const eventId = eventParts.slice(3).join('/');
    
    if (eventType !== 'event') {
      throw new Error(`Not an event object: ${eventReference}`);
    }
    
    // Get existing event
    const existingEvent = await this.uordbManager.getObject(this.currentUser.username, eventType, eventId);
    
    if (!existingEvent) {
      throw new Error(`Event not found: ${eventReference}`);
    }
    
    await this.pubSubManager.propagateEventAcrossNamespaces(
      existingEvent as EventObject,
      this.currentUser.username,
      targetNamespaces
    );
    
    return true;
  }

  /**
   * Creates a new message
   * @param id Unique message ID (optional, generated if not provided)
   * @param data Message data
   * @returns The UOR reference to the created message
   */
  private async createMessage(data: Partial<MessageBase>, id?: string): Promise<string> {
    if (!this.uordbManager || !this.currentUser) {
      throw new Error('Not authenticated');
    }
    
    // Generate ID if not provided
    const messageId = id || `${Date.now()}-${Math.random().toString(36).substring(2, 9)}`;
    
    if (!data.sender) {
      data.sender = `uor://identity/${this.currentUser.username}`;
    }
    
    // Create message object
    const message = this.messageManager.createMessage(messageId, data);
    
    // Store in repository
    await this.uordbManager.storeObject(this.currentUser.username, message);
    
    return `uor://message/${messageId}`;
  }
  
  /**
   * Creates a new thread
   * @param id Unique thread ID (optional, generated if not provided)
   * @param data Thread data
   * @returns The UOR reference to the created thread
   */
  private async createThread(data: Partial<MessageThread>, id?: string): Promise<string> {
    if (!this.uordbManager || !this.currentUser) {
      throw new Error('Not authenticated');
    }
    
    // Generate ID if not provided
    const threadId = id || `${Date.now()}-${Math.random().toString(36).substring(2, 9)}`;
    
    if (!data.createdBy) {
      data.createdBy = `uor://identity/${this.currentUser.username}`;
    }
    
    // Create thread object
    const thread = this.messageManager.createThread(threadId, data);
    
    // Store in repository
    await this.uordbManager.storeObject(this.currentUser.username, thread);
    
    return `uor://thread/${threadId}`;
  }
  
  /**
   * Creates a new subscription
   * @param id Unique subscription ID (optional, generated if not provided)
   * @param data Subscription data
   * @returns The UOR reference to the created subscription
   */
  private async createSubscription(data: Partial<MessageSubscription>, id?: string): Promise<string> {
    if (!this.uordbManager || !this.currentUser) {
      throw new Error('Not authenticated');
    }
    
    // Generate ID if not provided
    const subscriptionId = id || `${Date.now()}-${Math.random().toString(36).substring(2, 9)}`;
    
    if (!data.subscriber) {
      data.subscriber = `uor://identity/${this.currentUser.username}`;
    }
    
    // Create subscription object
    const subscription = this.messageManager.createSubscription(subscriptionId, data);
    
    // Store in repository
    await this.uordbManager.storeObject(this.currentUser.username, subscription);
    
    return `uor://subscription/${subscriptionId}`;
  }
  
  /**
   * Updates a message
   * @param reference UOR reference to the message
   * @param data Updated message data
   * @returns Whether the update was successful
   */
  private async updateMessage(reference: string, data: Partial<MessageBase>): Promise<boolean> {
    if (!this.uordbManager || !this.currentUser) {
      throw new Error('Not authenticated');
    }
    
    // Extract ID from the reference
    const parts = reference.split('/');
    const type = parts[2]; // Assuming format uor://type/id
    const id = parts.slice(3).join('/');
    
    if (type !== 'message') {
      throw new Error(`Not a message object: ${reference}`);
    }
    
    // Get existing object
    const existingObject = await this.uordbManager.getObject(this.currentUser.username, type, id);
    
    if (!existingObject) {
      throw new Error(`Message not found: ${reference}`);
    }
    
    // Update the message
    const updatedObject = this.messageManager.updateMessage(existingObject as MessageObject, data);
    
    // Store in repository
    await this.uordbManager.storeObject(this.currentUser.username, updatedObject);
    
    return true;
  }
  
  /**
   * Updates a thread
   * @param reference UOR reference to the thread
   * @param data Updated thread data
   * @returns Whether the update was successful
   */
  private async updateThread(reference: string, data: Partial<MessageThread>): Promise<boolean> {
    if (!this.uordbManager || !this.currentUser) {
      throw new Error('Not authenticated');
    }
    
    // Extract ID from the reference
    const parts = reference.split('/');
    const type = parts[2]; // Assuming format uor://type/id
    const id = parts.slice(3).join('/');
    
    if (type !== 'thread') {
      throw new Error(`Not a thread object: ${reference}`);
    }
    
    // Get existing object
    const existingObject = await this.uordbManager.getObject(this.currentUser.username, type, id);
    
    if (!existingObject) {
      throw new Error(`Thread not found: ${reference}`);
    }
    
    // Update the thread
    const updatedObject = this.messageManager.updateThread(existingObject as ThreadObject, data);
    
    // Store in repository
    await this.uordbManager.storeObject(this.currentUser.username, updatedObject);
    
    return true;
  }
  
  /**
   * Updates a subscription
   * @param reference UOR reference to the subscription
   * @param data Updated subscription data
   * @returns Whether the update was successful
   */
  private async updateMessageSubscription(reference: string, data: Partial<MessageSubscription>): Promise<boolean> {
    if (!this.uordbManager || !this.currentUser) {
      throw new Error('Not authenticated');
    }
    
    // Extract ID from the reference
    const parts = reference.split('/');
    const type = parts[2]; // Assuming format uor://type/id
    const id = parts.slice(3).join('/');
    
    if (type !== 'subscription') {
      throw new Error(`Not a subscription object: ${reference}`);
    }
    
    // Get existing object
    const existingObject = await this.uordbManager.getObject(this.currentUser.username, type, id);
    
    if (!existingObject) {
      throw new Error(`Subscription not found: ${reference}`);
    }
    
    // Update the subscription
    const updatedObject = this.messageManager.updateSubscription(existingObject as SubscriptionObject, data);
    
    // Store in repository
    await this.uordbManager.storeObject(this.currentUser.username, updatedObject);
    
    return true;
  }
  
  /**
   * Sets the status of a message
   * @param reference UOR reference to the message
   * @param status New message status
   * @returns Whether the update was successful
   */
  private async setMessageStatus(reference: string, status: MessageStatus): Promise<boolean> {
    if (!this.uordbManager || !this.currentUser) {
      throw new Error('Not authenticated');
    }
    
    // Extract ID from the reference
    const parts = reference.split('/');
    const type = parts[2]; // Assuming format uor://type/id
    const id = parts.slice(3).join('/');
    
    if (type !== 'message') {
      throw new Error(`Not a message object: ${reference}`);
    }
    
    // Get existing object
    const existingObject = await this.uordbManager.getObject(this.currentUser.username, type, id);
    
    if (!existingObject) {
      throw new Error(`Message not found: ${reference}`);
    }
    
    // Update the message status
    const updatedObject = this.messageManager.setMessageStatus(existingObject as MessageObject, status);
    
    // Store in repository
    await this.uordbManager.storeObject(this.currentUser.username, updatedObject);
    
    return true;
  }
  
  /**
   * Publishes a message to recipients
   * @param reference UOR reference to the message
   * @returns Whether the publication was successful
   */
  private async publishMessage(reference: string): Promise<boolean> {
    if (!this.uordbManager || !this.currentUser) {
      throw new Error('Not authenticated');
    }
    
    // Extract ID from the reference
    const parts = reference.split('/');
    const type = parts[2]; // Assuming format uor://type/id
    const id = parts.slice(3).join('/');
    
    if (type !== 'message') {
      throw new Error(`Not a message object: ${reference}`);
    }
    
    // Get existing object
    const existingObject = await this.uordbManager.getObject(this.currentUser.username, type, id);
    
    if (!existingObject) {
      throw new Error(`Message not found: ${reference}`);
    }
    
    await this.messageManager.publishMessage(existingObject as MessageObject);
    
    await this.uordbManager.storeObject(this.currentUser.username, existingObject);
    
    return true;
  }
  
  /**
   * Adds a message to a thread
   * @param threadReference UOR reference to the thread
   * @param messageReference UOR reference to the message
   * @returns Whether the operation was successful
   */
  private async addMessageToThread(threadReference: string, messageReference: string): Promise<boolean> {
    if (!this.uordbManager || !this.currentUser) {
      throw new Error('Not authenticated');
    }
    
    // Extract thread ID from the reference
    const threadParts = threadReference.split('/');
    const threadType = threadParts[2]; // Assuming format uor://type/id
    const threadId = threadParts.slice(3).join('/');
    
    if (threadType !== 'thread') {
      throw new Error(`Not a thread object: ${threadReference}`);
    }
    
    // Extract message ID from the reference
    const messageParts = messageReference.split('/');
    const messageType = messageParts[2]; // Assuming format uor://type/id
    const messageId = messageParts.slice(3).join('/');
    
    if (messageType !== 'message') {
      throw new Error(`Not a message object: ${messageReference}`);
    }
    
    // Get existing thread
    const existingThread = await this.uordbManager.getObject(this.currentUser.username, threadType, threadId);
    
    if (!existingThread) {
      throw new Error(`Thread not found: ${threadReference}`);
    }
    
    // Get existing message
    const existingMessage = await this.uordbManager.getObject(this.currentUser.username, messageType, messageId);
    
    if (!existingMessage) {
      throw new Error(`Message not found: ${messageReference}`);
    }
    
    const updatedThread = this.messageManager.addMessageToThread(existingThread as ThreadObject, messageReference);
    
    // Update message with thread reference if not already set
    const messageData = (existingMessage as MessageObject).getMessageData();
    if (!messageData.threadId) {
      (existingMessage as MessageObject).updateMessage({ threadId: threadReference });
      await this.uordbManager.storeObject(this.currentUser.username, existingMessage);
    }
    
    await this.uordbManager.storeObject(this.currentUser.username, updatedThread);
    
    return true;
  }


  /**
   * Creates a new concept
   * @param id Unique concept ID (optional, generated if not provided)
   * @param data Concept data
   * @returns The UOR reference to the created concept
   */
  private async createConcept(data: Partial<ConceptContent>, id?: string): Promise<string> {
    if (!this.uordbManager || !this.currentUser) {
      throw new Error('Not authenticated');
    }
    
    const conceptId = id || `${Date.now()}-${Math.random().toString(36).substring(2, 9)}`;
    
    if (!data.createdBy) {
      data.createdBy = this.currentUser.username;
    }
    
    const concept = this.contentManager.createConcept(conceptId, data);
    
    await this.uordbManager.storeObject(this.currentUser.username, concept);
    
    return `uor://concept/${conceptId}`;
  }
  
  /**
   * Creates a new resource
   * @param id Unique resource ID (optional, generated if not provided)
   * @param data Resource data
   * @returns The UOR reference to the created resource
   */
  private async createResource(data: Partial<ResourceContent>, id?: string): Promise<string> {
    if (!this.uordbManager || !this.currentUser) {
      throw new Error('Not authenticated');
    }
    
    const resourceId = id || `${Date.now()}-${Math.random().toString(36).substring(2, 9)}`;
    
    if (!data.createdBy) {
      data.createdBy = this.currentUser.username;
    }
    
    const resource = this.contentManager.createResource(resourceId, data);
    
    await this.uordbManager.storeObject(this.currentUser.username, resource);
    
    return `uor://resource/${resourceId}`;
  }
  
  /**
   * Creates a new topic
   * @param id Unique topic ID (optional, generated if not provided)
   * @param data Topic data
   * @returns The UOR reference to the created topic
   */
  private async createTopic(data: Partial<TopicContent>, id?: string): Promise<string> {
    if (!this.uordbManager || !this.currentUser) {
      throw new Error('Not authenticated');
    }
    
    const topicId = id || `${Date.now()}-${Math.random().toString(36).substring(2, 9)}`;
    
    if (!data.createdBy) {
      data.createdBy = this.currentUser.username;
    }
    
    const topic = this.contentManager.createTopic(topicId, data);
    
    await this.uordbManager.storeObject(this.currentUser.username, topic);
    
    return `uor://topic/${topicId}`;
  }
  
  /**
   * Creates a new predicate
   * @param id Unique predicate ID (optional, generated if not provided)
   * @param data Predicate data
   * @returns The UOR reference to the created predicate
   */
  private async createPredicate(data: Partial<PredicateContent>, id?: string): Promise<string> {
    if (!this.uordbManager || !this.currentUser) {
      throw new Error('Not authenticated');
    }
    
    const predicateId = id || `${Date.now()}-${Math.random().toString(36).substring(2, 9)}`;
    
    if (!data.createdBy) {
      data.createdBy = this.currentUser.username;
    }
    
    const predicate = this.contentManager.createPredicate(predicateId, data);
    
    await this.uordbManager.storeObject(this.currentUser.username, predicate);
    
    return `uor://predicate/${predicateId}`;
  }
  
  /**
   * Creates a new media object
   * @param id Unique media ID (optional, generated if not provided)
   * @param data Media data
   * @returns The UOR reference to the created media
   */
  private async createMedia(data: Partial<MediaContent>, id?: string): Promise<string> {
    if (!this.uordbManager || !this.currentUser) {
      throw new Error('Not authenticated');
    }
    
    const mediaId = id || `${Date.now()}-${Math.random().toString(36).substring(2, 9)}`;
    
    if (!data.createdBy) {
      data.createdBy = this.currentUser.username;
    }
    
    const media = this.contentManager.createMedia(mediaId, data);
    
    await this.uordbManager.storeObject(this.currentUser.username, media);
    
    return `uor://media/${mediaId}`;
  }
  
  /**
   * Updates content
   * @param reference UOR reference to the content
   * @param data Updated content data
   * @returns Whether the update was successful
   */
  private async updateContent(reference: string, data: Partial<ContentBase>): Promise<boolean> {
    if (!this.uordbManager || !this.currentUser) {
      throw new Error('Not authenticated');
    }
    
    const parts = reference.split('/');
    const type = parts[2]; // Assuming format uor://type/id
    const id = parts.slice(3).join('/');
    
    const existingObject = await this.uordbManager.getObject(this.currentUser.username, type, id);
    
    if (!existingObject) {
      throw new Error(`Content not found: ${reference}`);
    }
    
    const updatedObject = this.contentManager.updateContent(existingObject as unknown as UORObject, data);
    
    await this.uordbManager.storeObject(this.currentUser.username, updatedObject);
    
    return true;
  }
  
  /**
   * Adds a tag to content
   * @param reference UOR reference to the content
   * @param tag Tag to add
   * @returns Whether the operation was successful
   */
  private async addContentTag(reference: string, tag: string): Promise<boolean> {
    if (!this.uordbManager || !this.currentUser) {
      throw new Error('Not authenticated');
    }
    
    const parts = reference.split('/');
    const type = parts[2]; // Assuming format uor://type/id
    const id = parts.slice(3).join('/');
    
    const existingObject = await this.uordbManager.getObject(this.currentUser.username, type, id);
    
    if (!existingObject) {
      throw new Error(`Content not found: ${reference}`);
    }
    
    const updatedObject = this.contentManager.addTag(existingObject as unknown as UORObject, tag);
    
    await this.uordbManager.storeObject(this.currentUser.username, updatedObject);
    
    return true;
  }
  
  /**
   * Removes a tag from content
   * @param reference UOR reference to the content
   * @param tag Tag to remove
   * @returns Whether the operation was successful
   */
  private async removeContentTag(reference: string, tag: string): Promise<boolean> {
    if (!this.uordbManager || !this.currentUser) {
      throw new Error('Not authenticated');
    }
    
    const parts = reference.split('/');
    const type = parts[2]; // Assuming format uor://type/id
    const id = parts.slice(3).join('/');
    
    const existingObject = await this.uordbManager.getObject(this.currentUser.username, type, id);
    
    if (!existingObject) {
      throw new Error(`Content not found: ${reference}`);
    }
    
    const updatedObject = this.contentManager.removeTag(existingObject as unknown as UORObject, tag);
    
    await this.uordbManager.storeObject(this.currentUser.username, updatedObject);
    
    return true;
  }
  
  /**
   * Adds content to a media object
   * @param reference UOR reference to the media
   * @param content Base64-encoded content
   * @returns Whether the operation was successful
   */
  private async addMediaContent(reference: string, content: string): Promise<boolean> {
    if (!this.uordbManager || !this.currentUser) {
      throw new Error('Not authenticated');
    }
    
    const parts = reference.split('/');
    const type = parts[2]; // Assuming format uor://type/id
    const id = parts.slice(3).join('/');
    
    if (type !== 'media') {
      throw new Error(`Not a media object: ${reference}`);
    }
    
    const existingObject = await this.uordbManager.getObject(this.currentUser.username, type, id);
    
    if (!existingObject) {
      throw new Error(`Media not found: ${reference}`);
    }
    
    const updatedObject = this.contentManager.addMediaContent(existingObject as MediaObject, content);
    
    await this.uordbManager.storeObject(this.currentUser.username, updatedObject);
    
    return true;
  }

  
  /**
   * Creates a new identity for the current user
   * @returns The identity reference
   */
  private async createIdentity(): Promise<string> {
    if (!this.uordbManager || !this.currentUser) {
      throw new Error('Not authenticated');
    }
    
    try {
      const githubClient = new GitHubClient({ token: this.currentUser.token });
      const githubUser = await githubClient.getCurrentUser();
      
      const identity = await this.identityManager.createIdentity({
        id: githubUser.id.toString(),
        login: githubUser.login,
        name: githubUser.name,
        email: githubUser.email
      });
      
      await this.uordbManager.storeObject(this.currentUser.username, identity);
      
      return `uor://identity/${identity.id}`;
    } catch (error) {
      console.error('Error creating identity:', error);
      throw new Error('Failed to create identity');
    }
  }
  
  /**
   * Gets the current user's identity
   * @returns The identity object
   */
  private async getIdentity(): Promise<PublicIdentityView | null> {
    if (!this.uordbManager || !this.currentUser) {
      throw new Error('Not authenticated');
    }
    
    try {
      const identities = await this.uordbManager.listObjects(this.currentUser.username, 'identity');
      
      if (identities.length === 0) {
        return null;
      }
      
      const identityData = identities[0];
      
      const identity = new IdentityObject(identityData.id, identityData.data);
      
      return identity.getPublicView();
    } catch (error) {
      console.error('Error getting identity:', error);
      return null;
    }
  }
  
  /**
   * Updates the current user's identity profile
   * @param profile Updated profile information
   * @returns Whether the update was successful
   */
  private async updateIdentity(profile: Partial<ProfileInfo>): Promise<boolean> {
    if (!this.uordbManager || !this.currentUser) {
      throw new Error('Not authenticated');
    }
    
    try {
      const identities = await this.uordbManager.listObjects(this.currentUser.username, 'identity');
      
      if (identities.length === 0) {
        throw new Error('Identity not found');
      }
      
      const identityData = identities[0];
      
      const identity = new IdentityObject(identityData.id, identityData.data);
      
      this.profileManager.updateProfile(identity, profile);
      
      await this.uordbManager.storeObject(this.currentUser.username, identity);
      
      return true;
    } catch (error) {
      console.error('Error updating identity:', error);
      return false;
    }
  }
  
  /**
   * Adds a custom field to the current user's identity
   * @param field Custom field to add
   * @returns Whether the operation was successful
   */
  private async addCustomField(field: CustomProfileField): Promise<boolean> {
    if (!this.uordbManager || !this.currentUser) {
      throw new Error('Not authenticated');
    }
    
    try {
      const identities = await this.uordbManager.listObjects(this.currentUser.username, 'identity');
      
      if (identities.length === 0) {
        throw new Error('Identity not found');
      }
      
      const identityData = identities[0];
      
      const identity = new IdentityObject(identityData.id, identityData.data);
      
      this.profileManager.addCustomField(identity, field);
      
      await this.uordbManager.storeObject(this.currentUser.username, identity);
      
      return true;
    } catch (error) {
      console.error('Error adding custom field:', error);
      return false;
    }
  }
  
  /**
   * Removes a custom field from the current user's identity
   * @param key Key of the field to remove
   * @returns Whether the operation was successful
   */
  private async removeCustomField(key: string): Promise<boolean> {
    if (!this.uordbManager || !this.currentUser) {
      throw new Error('Not authenticated');
    }
    
    try {
      const identities = await this.uordbManager.listObjects(this.currentUser.username, 'identity');
      
      if (identities.length === 0) {
        throw new Error('Identity not found');
      }
      
      const identityData = identities[0];
      
      const identity = new IdentityObject(identityData.id, identityData.data);
      
      this.profileManager.removeCustomField(identity, key);
      
      await this.uordbManager.storeObject(this.currentUser.username, identity);
      
      return true;
    } catch (error) {
      console.error('Error removing custom field:', error);
      return false;
    }
  }
  
  /**
   * Verifies the current user's identity with GitHub
   * @returns Whether verification was successful
   */
  private async verifyIdentity(): Promise<boolean> {
    if (!this.uordbManager || !this.currentUser) {
      throw new Error('Not authenticated');
    }
    
    try {
      const identities = await this.uordbManager.listObjects(this.currentUser.username, 'identity');
      
      if (identities.length === 0) {
        throw new Error('Identity not found');
      }
      
      const identityData = identities[0];
      
      const identity = new IdentityObject(identityData.id, identityData.data);
      
      const verified = await this.identityManager.verifyIdentityWithGitHub(
        identity,
        this.currentUser.token
      );
      
      if (verified) {
        await this.uordbManager.storeObject(this.currentUser.username, identity);
      }
      
      return verified;
    } catch (error) {
      console.error('Error verifying identity:', error);
      return false;
    }
  }
  
  /**
   * Sets the profile image for the current user's identity
   * @param imageData Base64-encoded image data
   * @param mimeType Image MIME type
   * @returns Whether the operation was successful
   */
  private async setProfileImage(imageData: string, mimeType: string): Promise<boolean> {
    if (!this.uordbManager || !this.currentUser) {
      throw new Error('Not authenticated');
    }
    
    try {
      const identities = await this.uordbManager.listObjects(this.currentUser.username, 'identity');
      
      if (identities.length === 0) {
        throw new Error('Identity not found');
      }
      
      const identityData = identities[0];
      
      const identity = new IdentityObject(identityData.id, identityData.data);
      
      const imageArtifact = this.profileManager.createProfileImage(imageData, mimeType);
      
      await this.uordbManager.storeObject(
        this.currentUser.username,
        imageArtifact
      );
      
      this.profileManager.setProfileImage(identity, imageArtifact);
      
      await this.uordbManager.storeObject(this.currentUser.username, identity);
      
      return true;
    } catch (error) {
      console.error('Error setting profile image:', error);
      return false;
    }
  }
}

export default MCPServer.getInstance();<|MERGE_RESOLUTION|>--- conflicted
+++ resolved
@@ -1,11 +1,6 @@
 import { UORObject } from '../core/uor-core';
 import { GitHubClient } from '../github/github-client';
 import { UORDBManager } from '../github/uordb-manager';
-<<<<<<< HEAD
-import { StorageProvider, StorageProviderConfig } from '../storage/storage-provider';
-import { GitHubStorageProvider } from '../storage/github-provider';
-import { IPFSStorageProvider } from '../storage/ipfs-provider';
-=======
 import PubSubManager from '../pubsub/pubsub-manager';
 import { EventBase, EventPriority, Channel, ChannelVisibility, ChannelSubscription } from '../pubsub/event-types';
 import { EventObject } from '../pubsub/event';
@@ -26,7 +21,6 @@
 import { IdentityManager, IdentityObject } from '../identity/identity-manager';
 import { ProfileManager, ProfileImageArtifact } from '../identity/profile-manager';
 import { ProfileInfo, CustomProfileField, PublicIdentityView } from '../identity/identity-types';
->>>>>>> fb8111fa
 
 interface StoredUORObject {
   type: string;
@@ -34,34 +28,15 @@
   reference: string;
 }
 
-<<<<<<< HEAD
-/**
- * Storage configuration for the MCP server
- */
-interface StorageConfig {
-  preferredProvider: 'github' | 'ipfs';
-  ipfsConfig?: StorageProviderConfig;
-  githubConfig?: StorageProviderConfig;
-}
-
-// Client-side compatible MCP server implementation
-=======
->>>>>>> fb8111fa
 export class MCPServer {
   private static instance: MCPServer;
   private uordbManager: UORDBManager | null = null;
   private currentUser: { username: string, token: string } | null = null;
-<<<<<<< HEAD
-  private githubProvider: GitHubStorageProvider | null = null;
-  private ipfsProvider: IPFSStorageProvider | null = null;
-  private preferredProvider: 'github' | 'ipfs' = 'github';
-=======
   private pubSubManager: typeof PubSubManager;
   private messageManager: typeof MessageManager;
   private contentManager: typeof ContentManager;
   private identityManager: IdentityManager;
   private profileManager: ProfileManager;
->>>>>>> fb8111fa
 
   private constructor() {
     // Initialize all managers
@@ -84,74 +59,11 @@
     
     const githubClient = new GitHubClient({ token });
     this.uordbManager = new UORDBManager(githubClient);
-    
-    // Initialize GitHub storage provider
-    this.githubProvider = new GitHubStorageProvider();
-    this.githubProvider.initialize({
-      type: 'github',
-      authentication: {
-        type: 'token',
-        credentials: { token }
-      }
-    });
-    
-    // Initialize IPFS provider if configured
-    this.initializeIPFSProvider();
-  }
-  
-  /**
-   * Configure storage providers
-   * @param config Storage configuration
-   */
-  public configureStorage(config: StorageConfig): void {
-    this.preferredProvider = config.preferredProvider;
-    
-    if (config.ipfsConfig && this.currentUser) {
-      this.initializeIPFSProvider(config.ipfsConfig);
-    }
-  }
-  
-  /**
-   * Initialize IPFS provider with optional configuration
-   * @param config IPFS provider configuration
-   */
-  private async initializeIPFSProvider(config?: StorageProviderConfig): Promise<void> {
-    if (!this.currentUser) {
-      return;
-    }
-    
-    try {
-      this.ipfsProvider = new IPFSStorageProvider();
-      
-      const ipfsConfig = config || {
-        type: 'ipfs',
-        endpoint: 'https://ipfs.infura.io:5001',
-        options: {
-          timeout: 10000
-        }
-      };
-      
-      await this.ipfsProvider.initialize(ipfsConfig);
-      
-      // Check if IPFS is available
-      const available = await this.ipfsProvider.isAvailable();
-      if (!available) {
-        console.warn('IPFS provider is not available. Falling back to GitHub provider.');
-        this.preferredProvider = 'github';
-      }
-    } catch (error) {
-      console.error('Failed to initialize IPFS provider:', error);
-      this.ipfsProvider = null;
-      this.preferredProvider = 'github';
-    }
   }
 
   public clearAuthentication(): void {
     this.currentUser = null;
     this.uordbManager = null;
-    this.githubProvider = null;
-    this.ipfsProvider = null;
-    this.preferredProvider = 'github';
   }
 
   public isAuthenticated(): boolean {
@@ -224,12 +136,6 @@
         return this.getRepositoryStatus();
       case 'uordb.initialize':
         return this.initializeRepository();
-<<<<<<< HEAD
-      case 'storage.configure':
-        return this.configureStorage(params.config);
-      case 'storage.getPreferred':
-        return { provider: this.preferredProvider };
-=======
       case 'pubsub.createEvent':
         return this.createEvent(params.data, params.id);
       case 'pubsub.createChannel':
@@ -296,7 +202,6 @@
         return this.verifyIdentity();
       case 'identity.setProfileImage':
         return this.setProfileImage(params.imageData, params.mimeType);
->>>>>>> fb8111fa
       case 'setAuthentication':
         this.setAuthentication(params.username, params.token);
         return true;
@@ -309,60 +214,11 @@
   }
 
   private async resolveUOR(reference: string): Promise<StoredUORObject | null> {
-<<<<<<< HEAD
-    if (!this.currentUser) {
-      // Fallback to local storage for offline mode
-      return this.resolveFromLocalStorage(reference);
-    }
-    
-    // Extract type and ID from the reference
-    const parts = reference.split('/');
-    const type = parts[2]; // Assuming format uor://type/id
-    const id = parts.slice(3).join('/');
-    
-    // Try to resolve using the preferred provider
-    if (this.preferredProvider === 'ipfs' && this.ipfsProvider) {
-      try {
-        const object = await this.ipfsProvider.getObject(this.currentUser.username, type, id);
-        
-        if (object) {
-          return {
-            type: object.type,
-            data: object,
-            reference: reference
-          };
-        }
-      } catch (error) {
-        console.warn(`IPFS provider failed to resolve ${reference}, falling back to GitHub:`, error);
-        // Fall back to GitHub provider
-      }
-    }
-    
-    if (this.githubProvider) {
-      try {
-        const object = await this.githubProvider.getObject(this.currentUser.username, type, id);
-        
-        if (object) {
-          return {
-            type: object.type,
-            data: object,
-            reference: reference
-          };
-        }
-      } catch (error) {
-        console.error(`GitHub provider failed to resolve ${reference}:`, error);
-      }
-    }
-    
-    // Fallback to UORDBManager for backward compatibility
-    if (this.uordbManager) {
-=======
     if (this.uordbManager && this.currentUser) {
       const parts = reference.split('/');
       const type = parts[2]; // Assuming format uor://type/id
       const id = parts.slice(3).join('/');
       
->>>>>>> fb8111fa
       const object = await this.uordbManager.getObject(this.currentUser.username, type, id);
       
       if (object) {
@@ -374,18 +230,6 @@
       }
     }
     
-<<<<<<< HEAD
-    // Fallback to local storage as last resort
-    return this.resolveFromLocalStorage(reference);
-  }
-  
-  /**
-   * Resolve UOR from local storage
-   * @param reference UOR reference
-   */
-  private resolveFromLocalStorage(reference: string): StoredUORObject | null {
-=======
->>>>>>> fb8111fa
     const storedData = localStorage.getItem(`uor:${reference}`);
     
     if (!storedData) {
@@ -409,94 +253,20 @@
       ...data
     };
     
-<<<<<<< HEAD
-    if (!this.currentUser) {
-      // Fallback to localStorage for offline mode
-=======
     if (this.uordbManager && this.currentUser) {
       await this.uordbManager.storeObject(this.currentUser.username, uorObject);
     } else {
->>>>>>> fb8111fa
       localStorage.setItem(`uor:${reference}`, JSON.stringify({
         type,
         data: uorObject,
         reference
       }));
-      return reference;
-    }
-    
-    // Store using the preferred provider
-    let stored = false;
-    
-    if (this.preferredProvider === 'ipfs' && this.ipfsProvider) {
-      try {
-        const result = await this.ipfsProvider.storeObject(this.currentUser.username, uorObject);
-        stored = result.success;
-        
-        if (!stored) {
-          console.warn(`IPFS provider failed to store ${reference}, falling back to GitHub:`, result.error);
-        }
-      } catch (error) {
-        console.warn(`IPFS provider failed to store ${reference}, falling back to GitHub:`, error);
-      }
-    }
-    
-    if (!stored && this.githubProvider) {
-      try {
-        const result = await this.githubProvider.storeObject(this.currentUser.username, uorObject);
-        stored = result.success;
-        
-        if (!stored) {
-          console.error(`GitHub provider failed to store ${reference}:`, result.error);
-        }
-      } catch (error) {
-        console.error(`GitHub provider failed to store ${reference}:`, error);
-      }
-    }
-    
-    // Fallback to UORDBManager for backward compatibility
-    if (!stored && this.uordbManager) {
-      await this.uordbManager.storeObject(this.currentUser.username, uorObject);
     }
 
     return reference;
   }
 
   private async updateUOR(reference: string, data: any): Promise<boolean> {
-<<<<<<< HEAD
-    if (!this.currentUser) {
-      // Fallback to localStorage for offline mode
-      return this.updateInLocalStorage(reference, data);
-    }
-    
-    // Extract type and ID from the reference
-    const parts = reference.split('/');
-    const type = parts[2]; // Assuming format uor://type/id
-    const id = parts.slice(3).join('/');
-    
-    // Get existing object using resolveUOR (which already handles provider fallback)
-    const existingObject = await this.resolveUOR(reference);
-    
-    if (!existingObject) {
-      return false;
-    }
-    
-    // Update the object
-    const updatedObject = {
-      ...existingObject.data,
-      ...data,
-      id: reference,
-      type: type
-    };
-    
-    // Update using the preferred provider
-    let updated = false;
-    
-    if (this.preferredProvider === 'ipfs' && this.ipfsProvider) {
-      try {
-        const result = await this.ipfsProvider.storeObject(this.currentUser.username, updatedObject);
-        updated = result.success;
-=======
     if (this.uordbManager && this.currentUser) {
       const parts = reference.split('/');
       const type = parts[2]; // Assuming format uor://type/id
@@ -511,47 +281,12 @@
           id: reference,
           type: type
         };
->>>>>>> fb8111fa
         
-        if (!updated) {
-          console.warn(`IPFS provider failed to update ${reference}, falling back to GitHub:`, result.error);
-        }
-      } catch (error) {
-        console.warn(`IPFS provider failed to update ${reference}, falling back to GitHub:`, error);
+        await this.uordbManager.storeObject(this.currentUser.username, updatedObject);
+        return true;
       }
     }
     
-    if (!updated && this.githubProvider) {
-      try {
-        const result = await this.githubProvider.storeObject(this.currentUser.username, updatedObject);
-        updated = result.success;
-        
-        if (!updated) {
-          console.error(`GitHub provider failed to update ${reference}:`, result.error);
-        }
-      } catch (error) {
-        console.error(`GitHub provider failed to update ${reference}:`, error);
-      }
-    }
-    
-<<<<<<< HEAD
-    // Fallback to UORDBManager for backward compatibility
-    if (!updated && this.uordbManager) {
-      await this.uordbManager.storeObject(this.currentUser.username, updatedObject);
-      updated = true;
-    }
-    
-    return updated;
-  }
-  
-  /**
-   * Update UOR in local storage
-   * @param reference UOR reference
-   * @param data Updated data
-   */
-  private updateInLocalStorage(reference: string, data: any): boolean {
-=======
->>>>>>> fb8111fa
     const existingData = localStorage.getItem(`uor:${reference}`);
     
     if (!existingData) {
@@ -565,86 +300,25 @@
       localStorage.setItem(`uor:${reference}`, JSON.stringify(uorObject));
       return true;
     } catch (error) {
-      console.error('Error updating UOR in localStorage:', error);
+      console.error('Error updating UOR:', error);
       return false;
     }
   }
 
   private async deleteUOR(reference: string): Promise<boolean> {
-<<<<<<< HEAD
-    if (!this.currentUser) {
-      // Fallback to localStorage for offline mode
-      return this.deleteFromLocalStorage(reference);
-    }
-    
-    // Extract type and ID from the reference
-    const parts = reference.split('/');
-    const type = parts[2]; // Assuming format uor://type/id
-    const id = parts.slice(3).join('/');
-    
-    // Delete using the preferred provider
-    let deleted = false;
-    
-    if (this.preferredProvider === 'ipfs' && this.ipfsProvider) {
-      try {
-        const result = await this.ipfsProvider.deleteObject(this.currentUser.username, type, id);
-        deleted = result.success;
-        
-        if (!deleted) {
-          console.warn(`IPFS provider failed to delete ${reference}, falling back to GitHub:`, result.error);
-        }
-      } catch (error) {
-        console.warn(`IPFS provider failed to delete ${reference}, falling back to GitHub:`, error);
-      }
-    }
-    
-    if (!deleted && this.githubProvider) {
-      try {
-        const result = await this.githubProvider.deleteObject(this.currentUser.username, type, id);
-        deleted = result.success;
-        
-        if (!deleted) {
-          console.error(`GitHub provider failed to delete ${reference}:`, result.error);
-        }
-      } catch (error) {
-        console.error(`GitHub provider failed to delete ${reference}:`, error);
-      }
-    }
-    
-    // Fallback to UORDBManager for backward compatibility
-    if (!deleted && this.uordbManager) {
-=======
     if (this.uordbManager && this.currentUser) {
       const parts = reference.split('/');
       const type = parts[2]; // Assuming format uor://type/id
       const id = parts.slice(3).join('/');
       
->>>>>>> fb8111fa
       try {
         await this.uordbManager.deleteObject(this.currentUser.username, type, id);
-        deleted = true;
+        return true;
       } catch (error) {
-<<<<<<< HEAD
-        console.error(`UORDBManager failed to delete ${reference}:`, error);
-      }
-    }
-    
-    this.deleteFromLocalStorage(reference);
-    
-    return deleted;
-  }
-  
-  /**
-   * Delete UOR from local storage
-   * @param reference UOR reference
-   */
-  private deleteFromLocalStorage(reference: string): boolean {
-=======
         console.error('Error deleting UOR from GitHub:', error);
       }
     }
     
->>>>>>> fb8111fa
     const existingData = localStorage.getItem(`uor:${reference}`);
     
     if (!existingData) {
@@ -656,52 +330,19 @@
   }
 
   private async listUORObjects(type: string): Promise<any[]> {
-    if (!this.currentUser) {
-      throw new Error('Not authenticated');
-    }
-    
-    // List objects using the preferred provider
-    if (this.preferredProvider === 'ipfs' && this.ipfsProvider) {
-      try {
-        const objects = await this.ipfsProvider.listObjects(this.currentUser.username, type);
-        if (objects && objects.length > 0) {
-          return objects;
-        }
-      } catch (error) {
-        console.warn(`IPFS provider failed to list objects of type ${type}, falling back to GitHub:`, error);
-      }
-    }
-    
-    if (this.githubProvider) {
-      try {
-        const objects = await this.githubProvider.listObjects(this.currentUser.username, type);
-        if (objects && objects.length > 0) {
-          return objects;
-        }
-      } catch (error) {
-        console.error(`GitHub provider failed to list objects of type ${type}:`, error);
-      }
-    }
-    
-    // Fallback to UORDBManager for backward compatibility
-    if (this.uordbManager) {
-      return await this.uordbManager.listObjects(this.currentUser.username, type);
-    }
-    
-    return [];
+    if (!this.uordbManager || !this.currentUser) {
+      throw new Error('Not authenticated');
+    }
+
+    return await this.uordbManager.listObjects(this.currentUser.username, type);
   }
 
   private async searchUORObjects(query: string): Promise<any[]> {
-    if (!this.currentUser) {
-      throw new Error('Not authenticated');
-    }
-    
-    // Future enhancement: implement search in storage providers
-    if (this.uordbManager) {
-      return await this.uordbManager.searchObjects(this.currentUser.username, query);
-    }
-    
-    return [];
+    if (!this.uordbManager || !this.currentUser) {
+      throw new Error('Not authenticated');
+    }
+
+    return await this.uordbManager.searchObjects(this.currentUser.username, query);
   }
 
   /**
