--- conflicted
+++ resolved
@@ -1,13 +1,11 @@
 import { UORObject } from '../core/uor-core';
 import { GitHubClient } from '../github/github-client';
 import { UORDBManager } from '../github/uordb-manager';
-<<<<<<< HEAD
 import MessageManager from '../messaging/message-manager';
 import { MessageBase, MessageThread, MessageSubscription, MessageStatus, MessagePriority } from '../messaging/message-types';
 import { MessageObject } from '../messaging/message';
 import { ThreadObject } from '../messaging/thread';
 import { SubscriptionObject } from '../messaging/subscription';
-=======
 import ContentManager from '../content/content-manager';
 import { ContentType, ContentBase, ConceptContent, ResourceContent, TopicContent, PredicateContent, MediaContent } from '../content/content-types';
 import { ConceptObject } from '../content/concept';
@@ -18,7 +16,6 @@
 import { IdentityManager, IdentityObject } from '../identity/identity-manager';
 import { ProfileManager, ProfileImageArtifact } from '../identity/profile-manager';
 import { ProfileInfo, CustomProfileField, PublicIdentityView } from '../identity/identity-types';
->>>>>>> 0e4668f4
 
 interface StoredUORObject {
   type: string;
@@ -30,22 +27,17 @@
   private static instance: MCPServer;
   private uordbManager: UORDBManager | null = null;
   private currentUser: { username: string, token: string } | null = null;
-<<<<<<< HEAD
   private messageManager: typeof MessageManager;
-
-  private constructor() {
-    // Initialize message manager
-    this.messageManager = MessageManager;
-=======
   private contentManager: typeof ContentManager;
   private identityManager: IdentityManager;
   private profileManager: ProfileManager;
 
   private constructor() {
+    // Initialize all managers
+    this.messageManager = MessageManager;
     this.contentManager = ContentManager;
     this.identityManager = IdentityManager.getInstance();
     this.profileManager = ProfileManager.getInstance();
->>>>>>> 0e4668f4
   }
 
   public static getInstance(): MCPServer {
@@ -137,7 +129,6 @@
         return this.getRepositoryStatus();
       case 'uordb.initialize':
         return this.initializeRepository();
-<<<<<<< HEAD
       case 'messaging.createMessage':
         return this.createMessage(params.data, params.id);
       case 'messaging.createThread':
@@ -156,7 +147,6 @@
         return this.publishMessage(params.reference);
       case 'messaging.addMessageToThread':
         return this.addMessageToThread(params.threadReference, params.messageReference);
-=======
       case 'content.createConcept':
         return this.createConcept(params.data, params.id);
       case 'content.createResource':
@@ -189,7 +179,6 @@
         return this.verifyIdentity();
       case 'identity.setProfileImage':
         return this.setProfileImage(params.imageData, params.mimeType);
->>>>>>> 0e4668f4
       case 'setAuthentication':
         this.setAuthentication(params.username, params.token);
         return true;
@@ -333,7 +322,6 @@
     return await this.uordbManager.searchObjects(this.currentUser.username, query);
   }
 
-<<<<<<< HEAD
   /**
    * Creates a new message
    * @param id Unique message ID (optional, generated if not provided)
@@ -341,21 +329,10 @@
    * @returns The UOR reference to the created message
    */
   private async createMessage(data: Partial<MessageBase>, id?: string): Promise<string> {
-=======
-
-  /**
-   * Creates a new concept
-   * @param id Unique concept ID (optional, generated if not provided)
-   * @param data Concept data
-   * @returns The UOR reference to the created concept
-   */
-  private async createConcept(data: Partial<ConceptContent>, id?: string): Promise<string> {
->>>>>>> 0e4668f4
-    if (!this.uordbManager || !this.currentUser) {
-      throw new Error('Not authenticated');
-    }
-    
-<<<<<<< HEAD
+    if (!this.uordbManager || !this.currentUser) {
+      throw new Error('Not authenticated');
+    }
+    
     // Generate ID if not provided
     const messageId = id || `${Date.now()}-${Math.random().toString(36).substring(2, 9)}`;
     
@@ -379,33 +356,10 @@
    * @returns The UOR reference to the created thread
    */
   private async createThread(data: Partial<MessageThread>, id?: string): Promise<string> {
-=======
-    const conceptId = id || `${Date.now()}-${Math.random().toString(36).substring(2, 9)}`;
-    
-    if (!data.createdBy) {
-      data.createdBy = this.currentUser.username;
-    }
-    
-    const concept = this.contentManager.createConcept(conceptId, data);
-    
-    await this.uordbManager.storeObject(this.currentUser.username, concept);
-    
-    return `uor://concept/${conceptId}`;
-  }
-  
-  /**
-   * Creates a new resource
-   * @param id Unique resource ID (optional, generated if not provided)
-   * @param data Resource data
-   * @returns The UOR reference to the created resource
-   */
-  private async createResource(data: Partial<ResourceContent>, id?: string): Promise<string> {
->>>>>>> 0e4668f4
-    if (!this.uordbManager || !this.currentUser) {
-      throw new Error('Not authenticated');
-    }
-    
-<<<<<<< HEAD
+    if (!this.uordbManager || !this.currentUser) {
+      throw new Error('Not authenticated');
+    }
+    
     // Generate ID if not provided
     const threadId = id || `${Date.now()}-${Math.random().toString(36).substring(2, 9)}`;
     
@@ -429,33 +383,10 @@
    * @returns The UOR reference to the created subscription
    */
   private async createSubscription(data: Partial<MessageSubscription>, id?: string): Promise<string> {
-=======
-    const resourceId = id || `${Date.now()}-${Math.random().toString(36).substring(2, 9)}`;
-    
-    if (!data.createdBy) {
-      data.createdBy = this.currentUser.username;
-    }
-    
-    const resource = this.contentManager.createResource(resourceId, data);
-    
-    await this.uordbManager.storeObject(this.currentUser.username, resource);
-    
-    return `uor://resource/${resourceId}`;
-  }
-  
-  /**
-   * Creates a new topic
-   * @param id Unique topic ID (optional, generated if not provided)
-   * @param data Topic data
-   * @returns The UOR reference to the created topic
-   */
-  private async createTopic(data: Partial<TopicContent>, id?: string): Promise<string> {
->>>>>>> 0e4668f4
-    if (!this.uordbManager || !this.currentUser) {
-      throw new Error('Not authenticated');
-    }
-    
-<<<<<<< HEAD
+    if (!this.uordbManager || !this.currentUser) {
+      throw new Error('Not authenticated');
+    }
+    
     // Generate ID if not provided
     const subscriptionId = id || `${Date.now()}-${Math.random().toString(36).substring(2, 9)}`;
     
@@ -479,33 +410,10 @@
    * @returns Whether the update was successful
    */
   private async updateMessage(reference: string, data: Partial<MessageBase>): Promise<boolean> {
-=======
-    const topicId = id || `${Date.now()}-${Math.random().toString(36).substring(2, 9)}`;
-    
-    if (!data.createdBy) {
-      data.createdBy = this.currentUser.username;
-    }
-    
-    const topic = this.contentManager.createTopic(topicId, data);
-    
-    await this.uordbManager.storeObject(this.currentUser.username, topic);
-    
-    return `uor://topic/${topicId}`;
-  }
-  
-  /**
-   * Creates a new predicate
-   * @param id Unique predicate ID (optional, generated if not provided)
-   * @param data Predicate data
-   * @returns The UOR reference to the created predicate
-   */
-  private async createPredicate(data: Partial<PredicateContent>, id?: string): Promise<string> {
->>>>>>> 0e4668f4
-    if (!this.uordbManager || !this.currentUser) {
-      throw new Error('Not authenticated');
-    }
-    
-<<<<<<< HEAD
+    if (!this.uordbManager || !this.currentUser) {
+      throw new Error('Not authenticated');
+    }
+    
     // Extract ID from the reference
     const parts = reference.split('/');
     const type = parts[2]; // Assuming format uor://type/id
@@ -538,65 +446,15 @@
    * @returns Whether the update was successful
    */
   private async updateThread(reference: string, data: Partial<MessageThread>): Promise<boolean> {
-=======
-    const predicateId = id || `${Date.now()}-${Math.random().toString(36).substring(2, 9)}`;
-    
-    if (!data.createdBy) {
-      data.createdBy = this.currentUser.username;
-    }
-    
-    const predicate = this.contentManager.createPredicate(predicateId, data);
-    
-    await this.uordbManager.storeObject(this.currentUser.username, predicate);
-    
-    return `uor://predicate/${predicateId}`;
-  }
-  
-  /**
-   * Creates a new media object
-   * @param id Unique media ID (optional, generated if not provided)
-   * @param data Media data
-   * @returns The UOR reference to the created media
-   */
-  private async createMedia(data: Partial<MediaContent>, id?: string): Promise<string> {
-    if (!this.uordbManager || !this.currentUser) {
-      throw new Error('Not authenticated');
-    }
-    
-    const mediaId = id || `${Date.now()}-${Math.random().toString(36).substring(2, 9)}`;
-    
-    if (!data.createdBy) {
-      data.createdBy = this.currentUser.username;
-    }
-    
-    const media = this.contentManager.createMedia(mediaId, data);
-    
-    await this.uordbManager.storeObject(this.currentUser.username, media);
-    
-    return `uor://media/${mediaId}`;
-  }
-  
-  /**
-   * Updates content
-   * @param reference UOR reference to the content
-   * @param data Updated content data
-   * @returns Whether the update was successful
-   */
-  private async updateContent(reference: string, data: Partial<ContentBase>): Promise<boolean> {
->>>>>>> 0e4668f4
-    if (!this.uordbManager || !this.currentUser) {
-      throw new Error('Not authenticated');
-    }
-    
-<<<<<<< HEAD
+    if (!this.uordbManager || !this.currentUser) {
+      throw new Error('Not authenticated');
+    }
+    
     // Extract ID from the reference
-=======
->>>>>>> 0e4668f4
     const parts = reference.split('/');
     const type = parts[2]; // Assuming format uor://type/id
     const id = parts.slice(3).join('/');
     
-<<<<<<< HEAD
     if (type !== 'thread') {
       throw new Error(`Not a thread object: ${reference}`);
     }
@@ -612,50 +470,27 @@
     const updatedObject = this.messageManager.updateThread(existingObject as ThreadObject, data);
     
     // Store in repository
-=======
-    const existingObject = await this.uordbManager.getObject(this.currentUser.username, type, id);
-    
-    if (!existingObject) {
-      throw new Error(`Content not found: ${reference}`);
-    }
-    
-    const updatedObject = this.contentManager.updateContent(existingObject as unknown as UORObject, data);
-    
->>>>>>> 0e4668f4
     await this.uordbManager.storeObject(this.currentUser.username, updatedObject);
     
     return true;
   }
   
   /**
-<<<<<<< HEAD
    * Updates a subscription
    * @param reference UOR reference to the subscription
    * @param data Updated subscription data
    * @returns Whether the update was successful
    */
   private async updateSubscription(reference: string, data: Partial<MessageSubscription>): Promise<boolean> {
-=======
-   * Adds a tag to content
-   * @param reference UOR reference to the content
-   * @param tag Tag to add
-   * @returns Whether the operation was successful
-   */
-  private async addContentTag(reference: string, tag: string): Promise<boolean> {
->>>>>>> 0e4668f4
-    if (!this.uordbManager || !this.currentUser) {
-      throw new Error('Not authenticated');
-    }
-    
-<<<<<<< HEAD
+    if (!this.uordbManager || !this.currentUser) {
+      throw new Error('Not authenticated');
+    }
+    
     // Extract ID from the reference
-=======
->>>>>>> 0e4668f4
     const parts = reference.split('/');
     const type = parts[2]; // Assuming format uor://type/id
     const id = parts.slice(3).join('/');
     
-<<<<<<< HEAD
     if (type !== 'subscription') {
       throw new Error(`Not a subscription object: ${reference}`);
     }
@@ -671,50 +506,27 @@
     const updatedObject = this.messageManager.updateSubscription(existingObject as SubscriptionObject, data);
     
     // Store in repository
-=======
-    const existingObject = await this.uordbManager.getObject(this.currentUser.username, type, id);
-    
-    if (!existingObject) {
-      throw new Error(`Content not found: ${reference}`);
-    }
-    
-    const updatedObject = this.contentManager.addTag(existingObject as unknown as UORObject, tag);
-    
->>>>>>> 0e4668f4
     await this.uordbManager.storeObject(this.currentUser.username, updatedObject);
     
     return true;
   }
   
   /**
-<<<<<<< HEAD
    * Sets the status of a message
    * @param reference UOR reference to the message
    * @param status New message status
    * @returns Whether the update was successful
    */
   private async setMessageStatus(reference: string, status: MessageStatus): Promise<boolean> {
-=======
-   * Removes a tag from content
-   * @param reference UOR reference to the content
-   * @param tag Tag to remove
-   * @returns Whether the operation was successful
-   */
-  private async removeContentTag(reference: string, tag: string): Promise<boolean> {
->>>>>>> 0e4668f4
-    if (!this.uordbManager || !this.currentUser) {
-      throw new Error('Not authenticated');
-    }
-    
-<<<<<<< HEAD
+    if (!this.uordbManager || !this.currentUser) {
+      throw new Error('Not authenticated');
+    }
+    
     // Extract ID from the reference
-=======
->>>>>>> 0e4668f4
     const parts = reference.split('/');
     const type = parts[2]; // Assuming format uor://type/id
     const id = parts.slice(3).join('/');
     
-<<<<<<< HEAD
     if (type !== 'message') {
       throw new Error(`Not a message object: ${reference}`);
     }
@@ -730,49 +542,26 @@
     const updatedObject = this.messageManager.setMessageStatus(existingObject as MessageObject, status);
     
     // Store in repository
-=======
-    const existingObject = await this.uordbManager.getObject(this.currentUser.username, type, id);
-    
-    if (!existingObject) {
-      throw new Error(`Content not found: ${reference}`);
-    }
-    
-    const updatedObject = this.contentManager.removeTag(existingObject as unknown as UORObject, tag);
-    
->>>>>>> 0e4668f4
     await this.uordbManager.storeObject(this.currentUser.username, updatedObject);
     
     return true;
   }
   
   /**
-<<<<<<< HEAD
    * Publishes a message to recipients
    * @param reference UOR reference to the message
    * @returns Whether the publication was successful
    */
   private async publishMessage(reference: string): Promise<boolean> {
-=======
-   * Adds content to a media object
-   * @param reference UOR reference to the media
-   * @param content Base64-encoded content
-   * @returns Whether the operation was successful
-   */
-  private async addMediaContent(reference: string, content: string): Promise<boolean> {
->>>>>>> 0e4668f4
-    if (!this.uordbManager || !this.currentUser) {
-      throw new Error('Not authenticated');
-    }
-    
-<<<<<<< HEAD
+    if (!this.uordbManager || !this.currentUser) {
+      throw new Error('Not authenticated');
+    }
+    
     // Extract ID from the reference
-=======
->>>>>>> 0e4668f4
     const parts = reference.split('/');
     const type = parts[2]; // Assuming format uor://type/id
     const id = parts.slice(3).join('/');
     
-<<<<<<< HEAD
     if (type !== 'message') {
       throw new Error(`Not a message object: ${reference}`);
     }
@@ -798,36 +587,10 @@
    * @returns Whether the operation was successful
    */
   private async addMessageToThread(threadReference: string, messageReference: string): Promise<boolean> {
-=======
-    if (type !== 'media') {
-      throw new Error(`Not a media object: ${reference}`);
-    }
-    
-    const existingObject = await this.uordbManager.getObject(this.currentUser.username, type, id);
-    
-    if (!existingObject) {
-      throw new Error(`Media not found: ${reference}`);
-    }
-    
-    const updatedObject = this.contentManager.addMediaContent(existingObject as MediaObject, content);
-    
-    await this.uordbManager.storeObject(this.currentUser.username, updatedObject);
-    
-    return true;
-  }
-
-  
-  /**
-   * Creates a new identity for the current user
-   * @returns The identity reference
-   */
-  private async createIdentity(): Promise<string> {
->>>>>>> 0e4668f4
-    if (!this.uordbManager || !this.currentUser) {
-      throw new Error('Not authenticated');
-    }
-    
-<<<<<<< HEAD
+    if (!this.uordbManager || !this.currentUser) {
+      throw new Error('Not authenticated');
+    }
+    
     // Extract thread ID from the reference
     const threadParts = threadReference.split('/');
     const threadType = threadParts[2]; // Assuming format uor://type/id
@@ -872,7 +635,255 @@
     await this.uordbManager.storeObject(this.currentUser.username, updatedThread);
     
     return true;
-=======
+  }
+
+
+  /**
+   * Creates a new concept
+   * @param id Unique concept ID (optional, generated if not provided)
+   * @param data Concept data
+   * @returns The UOR reference to the created concept
+   */
+  private async createConcept(data: Partial<ConceptContent>, id?: string): Promise<string> {
+    if (!this.uordbManager || !this.currentUser) {
+      throw new Error('Not authenticated');
+    }
+    
+    const conceptId = id || `${Date.now()}-${Math.random().toString(36).substring(2, 9)}`;
+    
+    if (!data.createdBy) {
+      data.createdBy = this.currentUser.username;
+    }
+    
+    const concept = this.contentManager.createConcept(conceptId, data);
+    
+    await this.uordbManager.storeObject(this.currentUser.username, concept);
+    
+    return `uor://concept/${conceptId}`;
+  }
+  
+  /**
+   * Creates a new resource
+   * @param id Unique resource ID (optional, generated if not provided)
+   * @param data Resource data
+   * @returns The UOR reference to the created resource
+   */
+  private async createResource(data: Partial<ResourceContent>, id?: string): Promise<string> {
+    if (!this.uordbManager || !this.currentUser) {
+      throw new Error('Not authenticated');
+    }
+    
+    const resourceId = id || `${Date.now()}-${Math.random().toString(36).substring(2, 9)}`;
+    
+    if (!data.createdBy) {
+      data.createdBy = this.currentUser.username;
+    }
+    
+    const resource = this.contentManager.createResource(resourceId, data);
+    
+    await this.uordbManager.storeObject(this.currentUser.username, resource);
+    
+    return `uor://resource/${resourceId}`;
+  }
+  
+  /**
+   * Creates a new topic
+   * @param id Unique topic ID (optional, generated if not provided)
+   * @param data Topic data
+   * @returns The UOR reference to the created topic
+   */
+  private async createTopic(data: Partial<TopicContent>, id?: string): Promise<string> {
+    if (!this.uordbManager || !this.currentUser) {
+      throw new Error('Not authenticated');
+    }
+    
+    const topicId = id || `${Date.now()}-${Math.random().toString(36).substring(2, 9)}`;
+    
+    if (!data.createdBy) {
+      data.createdBy = this.currentUser.username;
+    }
+    
+    const topic = this.contentManager.createTopic(topicId, data);
+    
+    await this.uordbManager.storeObject(this.currentUser.username, topic);
+    
+    return `uor://topic/${topicId}`;
+  }
+  
+  /**
+   * Creates a new predicate
+   * @param id Unique predicate ID (optional, generated if not provided)
+   * @param data Predicate data
+   * @returns The UOR reference to the created predicate
+   */
+  private async createPredicate(data: Partial<PredicateContent>, id?: string): Promise<string> {
+    if (!this.uordbManager || !this.currentUser) {
+      throw new Error('Not authenticated');
+    }
+    
+    const predicateId = id || `${Date.now()}-${Math.random().toString(36).substring(2, 9)}`;
+    
+    if (!data.createdBy) {
+      data.createdBy = this.currentUser.username;
+    }
+    
+    const predicate = this.contentManager.createPredicate(predicateId, data);
+    
+    await this.uordbManager.storeObject(this.currentUser.username, predicate);
+    
+    return `uor://predicate/${predicateId}`;
+  }
+  
+  /**
+   * Creates a new media object
+   * @param id Unique media ID (optional, generated if not provided)
+   * @param data Media data
+   * @returns The UOR reference to the created media
+   */
+  private async createMedia(data: Partial<MediaContent>, id?: string): Promise<string> {
+    if (!this.uordbManager || !this.currentUser) {
+      throw new Error('Not authenticated');
+    }
+    
+    const mediaId = id || `${Date.now()}-${Math.random().toString(36).substring(2, 9)}`;
+    
+    if (!data.createdBy) {
+      data.createdBy = this.currentUser.username;
+    }
+    
+    const media = this.contentManager.createMedia(mediaId, data);
+    
+    await this.uordbManager.storeObject(this.currentUser.username, media);
+    
+    return `uor://media/${mediaId}`;
+  }
+  
+  /**
+   * Updates content
+   * @param reference UOR reference to the content
+   * @param data Updated content data
+   * @returns Whether the update was successful
+   */
+  private async updateContent(reference: string, data: Partial<ContentBase>): Promise<boolean> {
+    if (!this.uordbManager || !this.currentUser) {
+      throw new Error('Not authenticated');
+    }
+    
+    const parts = reference.split('/');
+    const type = parts[2]; // Assuming format uor://type/id
+    const id = parts.slice(3).join('/');
+    
+    const existingObject = await this.uordbManager.getObject(this.currentUser.username, type, id);
+    
+    if (!existingObject) {
+      throw new Error(`Content not found: ${reference}`);
+    }
+    
+    const updatedObject = this.contentManager.updateContent(existingObject as unknown as UORObject, data);
+    
+    await this.uordbManager.storeObject(this.currentUser.username, updatedObject);
+    
+    return true;
+  }
+  
+  /**
+   * Adds a tag to content
+   * @param reference UOR reference to the content
+   * @param tag Tag to add
+   * @returns Whether the operation was successful
+   */
+  private async addContentTag(reference: string, tag: string): Promise<boolean> {
+    if (!this.uordbManager || !this.currentUser) {
+      throw new Error('Not authenticated');
+    }
+    
+    const parts = reference.split('/');
+    const type = parts[2]; // Assuming format uor://type/id
+    const id = parts.slice(3).join('/');
+    
+    const existingObject = await this.uordbManager.getObject(this.currentUser.username, type, id);
+    
+    if (!existingObject) {
+      throw new Error(`Content not found: ${reference}`);
+    }
+    
+    const updatedObject = this.contentManager.addTag(existingObject as unknown as UORObject, tag);
+    
+    await this.uordbManager.storeObject(this.currentUser.username, updatedObject);
+    
+    return true;
+  }
+  
+  /**
+   * Removes a tag from content
+   * @param reference UOR reference to the content
+   * @param tag Tag to remove
+   * @returns Whether the operation was successful
+   */
+  private async removeContentTag(reference: string, tag: string): Promise<boolean> {
+    if (!this.uordbManager || !this.currentUser) {
+      throw new Error('Not authenticated');
+    }
+    
+    const parts = reference.split('/');
+    const type = parts[2]; // Assuming format uor://type/id
+    const id = parts.slice(3).join('/');
+    
+    const existingObject = await this.uordbManager.getObject(this.currentUser.username, type, id);
+    
+    if (!existingObject) {
+      throw new Error(`Content not found: ${reference}`);
+    }
+    
+    const updatedObject = this.contentManager.removeTag(existingObject as unknown as UORObject, tag);
+    
+    await this.uordbManager.storeObject(this.currentUser.username, updatedObject);
+    
+    return true;
+  }
+  
+  /**
+   * Adds content to a media object
+   * @param reference UOR reference to the media
+   * @param content Base64-encoded content
+   * @returns Whether the operation was successful
+   */
+  private async addMediaContent(reference: string, content: string): Promise<boolean> {
+    if (!this.uordbManager || !this.currentUser) {
+      throw new Error('Not authenticated');
+    }
+    
+    const parts = reference.split('/');
+    const type = parts[2]; // Assuming format uor://type/id
+    const id = parts.slice(3).join('/');
+    
+    if (type !== 'media') {
+      throw new Error(`Not a media object: ${reference}`);
+    }
+    
+    const existingObject = await this.uordbManager.getObject(this.currentUser.username, type, id);
+    
+    if (!existingObject) {
+      throw new Error(`Media not found: ${reference}`);
+    }
+    
+    const updatedObject = this.contentManager.addMediaContent(existingObject as MediaObject, content);
+    
+    await this.uordbManager.storeObject(this.currentUser.username, updatedObject);
+    
+    return true;
+  }
+
+  
+  /**
+   * Creates a new identity for the current user
+   * @returns The identity reference
+   */
+  private async createIdentity(): Promise<string> {
+    if (!this.uordbManager || !this.currentUser) {
+      throw new Error('Not authenticated');
+    }
+    
     try {
       const githubClient = new GitHubClient({ token: this.currentUser.token });
       const githubUser = await githubClient.getCurrentUser();
@@ -1090,7 +1101,6 @@
       console.error('Error setting profile image:', error);
       return false;
     }
->>>>>>> 0e4668f4
   }
 }
 
