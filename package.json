{
  "name": "mcp-uor-server",
  "version": "0.1.0",
  "description": "Model Context Protocol (MCP) - UOR Implementation",
  "main": "dist/server.js",
  "scripts": {
    "build": "tsc",
    "build:client": "cp -r public/ dist/public/",
    "start": "node dist/server.js",
    "dev": "ts-node src/server.ts",
    "dev:client": "npx http-server public/",
    "deploy": "gh-pages -d public",
    "test": "jest",
    "test:core": "jest src/core/tests",
    "prepare-gh-pages": "npm run build && npm run build:client && npm run deploy"
  },
  "repository": {
    "type": "git",
    "url": "git+https://github.com/UOR-Foundation/mcp.git"
  },
  "keywords": [
    "mcp",
    "uor",
    "model-context-protocol"
  ],
  "author": "UOR Foundation",
  "license": "MIT",
  "bugs": {
    "url": "https://github.com/UOR-Foundation/mcp/issues"
  },
  "homepage": "https://github.com/UOR-Foundation/mcp#readme",
  "dependencies": {
    "@octokit/rest": "^19.0.13",
    "@types/cors": "^2.8.17",
<<<<<<< HEAD
=======
    "@types/json-schema": "^7.0.15",
>>>>>>> cb32ab2e
    "ajv": "^8.17.1",
    "ajv-formats": "^3.0.1",
    "cors": "^2.8.5",
    "dotenv": "^16.3.1",
    "express": "^4.18.2",
    "express-oauth2-jwt-bearer": "^1.5.0",
<<<<<<< HEAD
=======
    "ipfs-http-client": "^60.0.1",
>>>>>>> cb32ab2e
    "json-schema": "^0.4.0",
    "jsonschema": "^1.4.1"
  },
  "devDependencies": {
    "@types/express": "^4.17.17",
<<<<<<< HEAD
    "@types/jest": "^29.5.14",
    "@types/json-schema": "^7.0.15",
    "@types/node": "^20.4.5",
    "axios": "^1.9.0",
=======
    "@types/jest": "^29.5.3",
    "@types/node": "^20.17.32",
>>>>>>> cb32ab2e
    "gh-pages": "^6.0.0",
    "http-server": "^14.1.1",
    "jest": "^29.6.2",
    "jest-environment-jsdom": "^29.7.0",
    "ts-jest": "^29.3.2",
    "ts-node": "^10.9.1",
    "typescript": "^5.1.6"
  }
}<|MERGE_RESOLUTION|>--- conflicted
+++ resolved
@@ -32,34 +32,23 @@
   "dependencies": {
     "@octokit/rest": "^19.0.13",
     "@types/cors": "^2.8.17",
-<<<<<<< HEAD
-=======
     "@types/json-schema": "^7.0.15",
->>>>>>> cb32ab2e
     "ajv": "^8.17.1",
     "ajv-formats": "^3.0.1",
     "cors": "^2.8.5",
     "dotenv": "^16.3.1",
     "express": "^4.18.2",
     "express-oauth2-jwt-bearer": "^1.5.0",
-<<<<<<< HEAD
-=======
     "ipfs-http-client": "^60.0.1",
->>>>>>> cb32ab2e
     "json-schema": "^0.4.0",
     "jsonschema": "^1.4.1"
   },
   "devDependencies": {
     "@types/express": "^4.17.17",
-<<<<<<< HEAD
     "@types/jest": "^29.5.14",
     "@types/json-schema": "^7.0.15",
-    "@types/node": "^20.4.5",
+    "@types/node": "^20.17.32",
     "axios": "^1.9.0",
-=======
-    "@types/jest": "^29.5.3",
-    "@types/node": "^20.17.32",
->>>>>>> cb32ab2e
     "gh-pages": "^6.0.0",
     "http-server": "^14.1.1",
     "jest": "^29.6.2",
